--- conflicted
+++ resolved
@@ -195,10 +195,7 @@
 		}
 
 		//PROPERTIES
-<<<<<<< HEAD
-=======
 		//~autogen vala_generic-get-set classes.motor>currentClass
->>>>>>> a3a86a2b
         public int duty_cycle
         { 
             get
@@ -469,12 +466,8 @@
             }
         
         }
-<<<<<<< HEAD
-=======
-  
-
+  
 //~autogen
->>>>>>> a3a86a2b
         
 		public string[] stop_modes
 		{
@@ -496,10 +489,7 @@
         
         //PROPERTIES
         
-<<<<<<< HEAD
-=======
 		//~autogen vala_generic-get-set classes.dcMotor>currentClass
->>>>>>> a3a86a2b
         public string command
         { 
             set
@@ -583,15 +573,11 @@
                 this.write_string("polarity", value);
             }
         
-<<<<<<< HEAD
-        }        
-=======
         }
   
 
 //~autogen
         
->>>>>>> a3a86a2b
     }
     
     public class ServoMotor : MotorBase
@@ -604,11 +590,8 @@
         }
         
         //PROPERTIES
-<<<<<<< HEAD
-=======
         
 		//~autogen vala_generic-get-set classes.servoMotor>currentClass
->>>>>>> a3a86a2b
         public string command
         { 
             owned get
@@ -723,15 +706,11 @@
                 this.write_int("rate", value);
             }
         
-<<<<<<< HEAD
-        }        
-=======
         }
   
 
 //~autogen
         
->>>>>>> a3a86a2b
     }
     
 	public class Sensor : Device
